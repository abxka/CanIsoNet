--- conflicted
+++ resolved
@@ -1,5 +1,5 @@
 # CanIsoNet
-In the following, we are describing how an isoform-specific interaction network can be created using various PERL scripts and BASH commands to assess the pathological impact of alternatively spliced isoforms. 
+In the following, we are describing how an isoform-specific interaction network can be created using various PERL scripts and BASH commands to assess the pathological impact of alternatively spliced isoforms.
 
 The whole methodology follows following procedure:
 ![Overview of methodology to assess the impact of Most Dominant Transcript (MDT) switches using CanIsoNet, an isoform-specific interaction network. Top of the figure with a grey background shows the steps and filters for MDT switch detection based on the relative expression value analysis of transcripts in PCAWG and GTEx. Bottom of the figure with a violet background describes the methods and databases we used to develop CanIsoNet which combines functional interactions from STRING, with physical domain-domain interactions from 3did on all known transcripts from Ensembl. For the assessment of the functional and pathogenic impact, CanIsoNet counts the relative number of disrupted interactions, collects network density information from the STRING database and proximity information to genes to the COSMIC Cancer Gene Census within the STRING database. The middle section with white background indicates that the impact assessment of alternatively spliced isoforms is done by combining MDT switch information with data from CanIsoNet](Figure1.jpg)
@@ -9,11 +9,7 @@
 Required files are:
 
 * [3did interaction file](https://3did.irbbarcelona.org/download/2018_04/3did_flat.gz). Save in directory databases/3did/v2018_04.
-<<<<<<< HEAD
 * [Ensembl transcript FASTA file](http://ftp.ensembl.org/pub/release-75/fasta/homo_sapiens/pep/Homo_sapiens.GRCh37.75.pep.abinitio.fa.gz). Save in directory databases/ensembl/v75.
-=======
-* [Ensembl transcript FASTA file](ftp://ftp.ensembl.org/pub/release-75/fasta/homo_sapiens/pep/Homo_sapiens.GRCh37.75.pep.abinitio.fa.gz)  (open with Google Chrome or Firefox). Save in directory databases/ensembl/v75.
->>>>>>> ddcac84e
 * [PFAM domain file](ftp://ftp.ebi.ac.uk/pub/databases/Pfam/releases/Pfam32.0/proteomes/9606.tsv.gz). Save in directory databases/pfam/v32.
 * STRING haploduplications. Find in directory databases/string/v10.
 * STRING SMART Linkouts. Find in directory databases/string/v10.
@@ -23,10 +19,10 @@
 1. Prepare 3did domain interaction file
 
 ```console
-# Filter out PFAM domain-domain interaction information 
+# Filter out PFAM domain-domain interaction information
 less databases/3did/v2018_04/3did_flat.gz | grep "^#=ID" | cut -f4,5 | perl -ane '$F[0]=~ s/.*(PF\d+).*/$1/; $F[1]=~ s/.*(PF\d+).*/$1/; print "$F[0]\t$F[1]\n$F[1]\t$F[0]\n"' | sort -u | gzip > 3did_pfamInteractions_1804.tsv.gz
-	
-# Reformat to DIMA format. This is a legacy step 
+
+# Reformat to DIMA format. This is a legacy step
 scripts/3did2dima.pl 3did_pfamInteractions_1804.tsv.gz | gzip > 3did_1804.tbl.gz
 
 ```
@@ -36,11 +32,11 @@
 ```console
 # Create directory structure for Ensembl protein FASTA files
 mkdir -p fasta/ensembl_v75/human
-	
+
 # Create ENSEMBL protein FASTA files
 zless databases/ensembl/v75/Homo_sapiens.GRCh37.75.pep.all.fa.gz | perl -ne 'if(/^>(ENSP\d+) .*/){$i=$1; $h{$i}=$_; next} else{$h{$i}.=$_} END{foreach $i(sort keys %h){open(O, ">fasta/ensembl_v75/human/$i.fasta"); print O $h{$i}; close(O) }}'
-	
-# Run pfam_scan.pl. HMM files of Pfam-A have been downloaded to 
+
+# Run pfam_scan.pl. HMM files of Pfam-A have been downloaded to
 for s in fasta/ensembl_v75/human/*; do 	bin/PfamScan/pfam_scan.pl -fasta $s -dir bin/PfamScan | grep -v ^#; done | gzip > ensp_pfam_v75.txt.gz
 ```
 
@@ -49,7 +45,7 @@
 ```console
 # Get list of shared and missed interactions for each isoform
 scripts/missingDomainAndInteractions.pl -stringIdFile databases/string/v10/items.proteins.v10.after_haploduplications.dump.gz -stringDomainFile databases/string/v10/items.proteins_smartlinkouts.tsv.gz -stringSeqFile databases/string/v10/9606.protein.sequences.v10.fa.gz -stringIntFile databases/string/v10/9606.protein.links.detailed.v10.txt.gz -ensemblSeqFile databases/ensembl/v75/Homo_sapiens.GRCh37.75.pep.all.fa.gz -dimaFile 3did_1804.tbl.gz -pfamFile databases/pfam/v32/9606_v32.0.tsv.gz -minScore 900 -minDimaIntScore 2 -v -pfamFile2 ensp_pfam_v75.txt.gz >& interactionsInIsoforms_900_2_status.tsv && gzip interactionsInIsoforms_900_2_status.tsv
-	
+
 # Extract interaction list from output file
 zgrep "^[#\|E]" interactionsInIsoforms_900_2_status.tsv.gz | gzip > interactionsInIsoforms_900_2.tsv.gz
 ```
@@ -68,7 +64,7 @@
 
 # Search in STRING for nearest neighbours in COSMIC CGC genes  
 scripts/stringNeighbourhood.pl -in cosmic_census_grch37_v89_idMap_ensp.tsv -col 1 -string databases/string/v10/human.protein.network.string.v10.tsv.gz -min 900 -max 3 -alias databases/string/v10/human_protein.aliases.v10.txt.gz -cpu 20 | gzip > string_v10_cosmic_grch37_v89_neighbourhood_min900_shell3.tsv.gz
-```	
+```
 
 ## MDT Detection
 Required files are:
@@ -86,17 +82,17 @@
 ```console
 # Add PCAWG sample IDs
 zcat databases/pcawg/pcawg.rnaseq.extended.metadata.aliquot_id.V4.tsv.gz | tail -n +2 | perl -ne 'chomp($_); @a=split(/\t/); next if($a[34] eq "no" or $a[37] ne "Whitelist"); $a[57]=~s/\s//g; $a[75]=~s/\s//g; $h{$a[75]}->{$a[57]}.="$a[0]\tCA\n"; END{foreach $o(sort keys %h){mkdir $o if(!-d $o); foreach $k(sort keys %{$h{$o}}){mkdir "$o/$k" if(!-d "$o/$k"); open(O,">$o/$k/sampleTable.tsv"); print O "#sample\tcondition\n$h{$o}->{$k}"; close(O)}}}'
-	
+
 # Add GTEx sample IDs
 for s in */*/sampleTable.tsv; do t=`echo $s | sed "s/\/.*//" | sed "s/Uteri/ Uteri/" | sed "s/Gland/ Gland/"`; for n in `zgrep "$t$" databases/pcawg/GTEX_v4.metadata.tsv.gz | cut -f2`; do echo -e "$n\tNO"; done >> `dirname $s`/sampleTable.tsv; done
 ```
 
 2. Extract for each cancer type the PCAWG expression values:
-	
+
 ```console
 for s in */*/sampleTable.tsv; do echo $s; less databases/pcawg/pcawg.rnaseq.transcript.expr.tpm.tsv.gz | perl -ane 'BEGIN{open(F,"'$s'"); while(<F>){chomp($_); @a=split(/\t/); $h{$a[0]}=$a[1]}} chomp($_); @a=split(/\t/); if($i++ == 0){@h=@a} print $a[0]; for($i=1; $i<@a; $i++){print "\t$a[$i]" if(exists $h{$h[$i]} and $h{$h[$i]} eq "CA")}; print "\n"' | gzip > `dirname $s`/pcawg.rnaseq.transcript.expr.tpm.tsv.gz & done
 
-# Add ENSG ID to each line	
+# Add ENSG ID to each line
 for s in */*/pcawg.rnaseq.transcript.expr.tpm.tsv.gz; do d=`dirname $s`; echo $d; less $s | perl -ane 'BEGIN{open(F,"zcat databases/ensembl/v75/ensg_ensp_enst_ense_geneName_v75.tsv.gz |"); while(<F>){@a=split(/\t/); $h{$a[2]}=$a[0]}}; $F[0]=~s/\..*//; print "$h{$F[0]}\t$_"' | gzip > $d/loschen.gz && /bin/mv $d/loschen.gz $d/pcawg.rnaseq.transcript.expr.tpm.tsv.gz & done
 ```
 
@@ -114,7 +110,7 @@
 ```console
 # Determine relative expression values for each transcript
 scripts/isoformExpression.pl -meta $databases/pcawg/histo/pcawg.rnaseq.extended.metadata.aliquot_id.tsv.gz -expressFile databases/pcawg/expression/pcawg.rnaseq.transcript.expr.tpm.tsv.gz -stringSeq databases/string/v10/9606.protein.sequences.v10.fa.gz -seqFile databases/ensembl/v75/Homo_sapiens.GRCh37.75.pep.all.fa.gz | gzip >& isoformExpressionInCancer.tsv.gz
-	
+
 # Split isoformExpressionInCancer.tsv.gz file for each cancer type
 for s in */*/sampleTable.tsv; do echo $s; d=`dirname $s`; zcat isoformExpressionInCancer.tsv.gz | perl -ane 'BEGIN{open(F,"'$s'"); while(<F>){@a=split(/\t/); $h{$a[0]}=$a[1]}} @a=split(/\t/); if(exists $h{$F[1]}){print $_}' | gzip > $d/isoformExpressionInCancer.tsv.gz & done
 ```
@@ -142,11 +138,11 @@
 ```console
 # Extract mutations for each cancer type from main PCAWG MAF file
 cat databases/pcawg/October_2016_whitelist_2583.snv_mnv_indel.maf | perl -ane 'BEGIN{open(F, "zcat databases/pcawg/pcawg.rnaseq.extended.metadata.aliquot_id.V4.tsv.gz | tail -n +2|"); while(<F>){chomp($_); @a=split(/\t/); $h{$a[-1]}="$a[75]/$a[57]"}} chomp($_); if($i++==0){$header=$_}; @a=split(/\t/); if(exists $h{$a[12]}){$m{$h{$a[12]}}.="$_\n"} END{foreach $d(sort keys %m){open(O,">$d/October_2016_whitelist_2583.snv_mnv_indel.maf"); print O "$header\n$m{$d}\n"; close(O)}}'
-	
+
 # Map mutations to each MDT interaction.
 for s in */*/interactionDisruptionInDominantTranscripts_min2_int_anno.tsv; do m=`basename $s | sed "s/.tsv//"`; d=`dirname $s`; scripts/mapMutation2dtu2.pl -dtu $s -regionFile databases/pcawg/all_gc19_pc.bed -mutFile $d/October_2016_whitelist_2583.snv_mnv_indel.maf -geneCol 25 -project `basename $d` -meta databases/pcawg/pcawg.rnaseq.extended.metadata.aliquot_id.V4.tsv.gz -anno databases/pcawg/all_annotation.tsv -eqtl databases/pcawg/all_eQTL.tsv -max 0.05 -enhancer databases/pcawg/map.enhancer.gene_max5.gz -v > $d/$m"_mutationsWithEnhancer.tsv"; done >& mapMutation_status.txt &
 ```
-	
+
 9. Merge all results
 
 ```console
